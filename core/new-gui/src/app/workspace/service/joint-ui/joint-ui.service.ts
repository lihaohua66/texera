import { OperatorPredicate, OperatorLink } from './../../types/workflow-graph';
import { Injectable } from '@angular/core';
import { OperatorMetadataService } from '../operator-metadata/operator-metadata.service';
import { OperatorSchema } from '../../types/operator-schema';

import * as joint from 'jointjs';
import { OperatorPort } from '../../types/operator-port';
import { Point } from '../../types/common.interface';

/**
 * Defines the SVG path for the delete button
 */
export const deleteButtonPath =
  'M14.59 8L12 10.59 9.41 8 8 9.41 10.59 12 8 14.59 9.41 16 12 13.41' +
  ' 14.59 16 16 14.59 13.41 12 16 9.41 14.59 8zM12 2C6.47 2 2 6.47 2' +
  ' 12s4.47 10 10 10 10-4.47 10-10S17.53 2 12 2zm0 18c-4.41 0-8-3.59-8-8s3.59-8 8-8 8 3.59 8 8-3.59 8-8 8z';
/**
 * Defines the HTML SVG element for the delete button and customizes the look
 */
export const deleteButtonSVG =
  `<svg class="delete-button" height="24" width="24">
    <path d="M0 0h24v24H0z" fill="none" pointer-events="visible" />
    <path d="${deleteButtonPath}"/>
  </svg>`;

/**
 * Defines the handle (the square at the end) of the source operator for a link
 */
export const sourceOperatorHandle = 'M 0 0 L 0 8 L 8 8 L 8 0 z';

/**
 * Defines the handle (the arrow at the end) of the target operator for a link
 */
export const targetOperatorHandle = 'M 12 0 L 0 6 L 12 12 z';

/**
 * Extends a basic Joint operator element and adds our own HTML markup.
 * Our own HTML markup includes the SVG element for the delete button,
 *   which will show a red delete button on the top right corner
 */
class TexeraCustomJointElement extends joint.shapes.devs.Model {
  markup =
    `<g class="element-node">
      <rect class="body" stroke-width="2" stroke="blue" rx="5px" ry="5px"></rect>
      ${deleteButtonSVG}
      <text></text>
    </g>`;
}

/**
 * OperatorUIElementService controls the shape of an operator
 *  when the operator element is displayed by JointJS.
 *
 * This service alters the basic JointJS element by:
 *  - setting the ID of the JointJS element to be the same as Texera's OperatorID
 *  - changing the look of the operator box (size, colors, lines, etc..)
 *  - adding input and output ports to the box based on the operator metadata
 *  - changing the look of the ports
 *  - adding a new delete button and the callback function of the delete button,
 *      (original JointJS element doesn't have a built-in delete button)
 *
 * @author Henry Chen
 * @author Zuozhi Wang
 */
@Injectable()
export class JointUIService {

  public static readonly DEFAULT_OPERATOR_WIDTH = 140;
  public static readonly DEFAULT_OPERATOR_HEIGHT = 40;

  private operators: OperatorSchema[] = [];


  constructor(
    private operatorMetadataService: OperatorMetadataService
  ) {
    // subscribe to operator metadata observable
    this.operatorMetadataService.getOperatorMetadata().subscribe(
      value => this.operators = value.operators
    );
  }

  /**
   * Gets the JointJS UI Element Object based on the operator predicate.
   * A JointJS Element could be added to the JointJS graph to let JointJS display the operator accordingly.
   *
   * The function checks if the operatorType exists in the metadata,
   *  if it doesn't, the program will throw an error.
   *
   * The function returns an element that has our custom style,
   *  which are specified in getCustomOperatorStyleAttrs() and getCustomPortStyleAttrs()
   *
   *
   * @param operatorType the type of the operator
   * @param operatorID the ID of the operator, the JointJS element ID would be the same as operatorID
   * @param xPosition the topleft x position of the operator element (relative to JointJS paper, not absolute position)
   * @param yPosition the topleft y position of the operator element (relative to JointJS paper, not absolute position)
   *
   * @returns JointJS Element
   */
  public getJointOperatorElement(
    operator: OperatorPredicate, point: Point
  ): joint.dia.Element {

    // check if the operatorType exists in the operator metadata
    const operatorSchema = this.operators.find(op => op.operatorType === operator.operatorType);
    if (operatorSchema === undefined) {
      throw new Error(`operator type ${operator.operatorType} doesn't exist`);
    }

    // construct a custom Texera JointJS operator element
    //   and customize the styles of the operator box and ports
    const operatorElement = new TexeraCustomJointElement({
<<<<<<< HEAD
      position: point,
      size: { width: DEFAULT_OPERATOR_WIDTH, height: DEFAULT_OPERATOR_HEIGHT },
=======
      position: { x: xPosition, y: yPosition },
      size: { width: JointUIService.DEFAULT_OPERATOR_WIDTH, height: JointUIService.DEFAULT_OPERATOR_HEIGHT },
>>>>>>> 2517cd63
      attrs: JointUIService.getCustomOperatorStyleAttrs(operatorSchema.additionalMetadata.userFriendlyName),
      ports: {
        groups: {
          'in': { attrs: JointUIService.getCustomPortStyleAttrs() },
          'out': { attrs: JointUIService.getCustomPortStyleAttrs() }
        }
      }
    });

    // set operator element ID to be operator ID
    operatorElement.set('id', operator.operatorID);

    // set the input ports and output ports based on operator predicate
    operator.inputPorts.forEach(
      port => operatorElement.addInPort(port)
    );
    operator.outputPorts.forEach(
      port => operatorElement.addOutPort(port)
    );

    return operatorElement;
  }

  /**
   * This function converts a Texera source and target OperatorPort to
   *   a JointJS link cell <joint.dia.Link> that could be added to the JointJS.
   *
   * @param source the OperatorPort of the source of a link
   * @param target the OperatorPort of the target of a link
   * @returns JointJS Link Cell
   */
  public static getJointLinkCell(
    link: OperatorLink
  ): joint.dia.Link {
    const jointLinkCell = JointUIService.getDefaultLinkCell();
    jointLinkCell.set('source', { id: link.source.operatorID, port: link.source.portID });
    jointLinkCell.set('target', { id: link.target.operatorID, port: link.target.portID });
    jointLinkCell.set('id', link.linkID);
    return jointLinkCell;
  }

  /**
   * This function will creates a custom JointJS link cell using
   *  custom attributes / styles to display the operator.
   *
   * This function defines the svg properties for each part of link, such as the
   *   shape of the arrow or the link. Other styles are defined in the
   *   "app/workspace/component/workflow-editor/workflow-editor.component.scss".
   *
   * The reason for separating styles in svg and css is that while we can
   *   change the shape of the operators in svg, according to JointJS official
   *   website, https://resources.jointjs.com/tutorial/element-styling ,
   *   CSS properties have higher precedence over SVG attributes.
   *
   * As a result, a separate css/scss file is required to override the default
   * style of the operatorLink.
   *
   * @returns JointJS Link
   */
  public static getDefaultLinkCell(): joint.dia.Link {
    const link = new joint.dia.Link({
      attrs: {
        '.connection-wrap': {
          'stroke-width': 0
        },
        '.marker-source': {
          d: sourceOperatorHandle,
          stroke: 'none',
          fill: '#919191'
        },
        '.marker-arrowhead-group-source .marker-arrowhead': {
          d: sourceOperatorHandle,
        },
        '.marker-target': {
          d: targetOperatorHandle,
          stroke: 'none',
          fill: '#919191'
        },
        '.marker-arrowhead-group-target .marker-arrowhead': {
          d: targetOperatorHandle,
        },
        '.tool-remove': {
          fill: '#D8656A',
          width: 24
        },
        '.tool-remove path': {
          d: deleteButtonPath,
        },
        '.tool-remove circle': {
        }
      }
    });
    return link;
  }

  /**
   * This function changes the default svg of the operator ports.
   * It hides the port label that will display 'out/in' beside the operators.
   *
   * @returns the custom attributes of the ports
   */
  public static getCustomPortStyleAttrs(): joint.attributes.SVGAttributes {
    const portStyleAttrs = {
      '.port-body': {
        fill: '#A0A0A0',
        r: 5,
        stroke: 'none'
      },
      '.port-label': {
        display: 'none'
      }
    };
    return portStyleAttrs;
  }

  /**
   * This function creates a custom svg style for the operator.
   * This function also make sthe delete button defined above to emit the delete event that will
   *   be captured by JointJS paper using event name *element:delete*
   *
   * @param operatorDisplayName the name of the operator that will display on the UI
   * @returns the custom attributes of the operator
   */
  public static getCustomOperatorStyleAttrs(operatorDisplayName: string): joint.shapes.devs.ModelSelectors {
    const operatorStyleAttrs = {
      'rect': { fill: '#FFFFFF', 'follow-scale': true, stroke: '#CFCFCF', 'stroke-width': '2' },
      'text': {
        text: operatorDisplayName, fill: 'black', 'font-size': '12px',
        'ref-x': 0.5, 'ref-y': 0.5, ref: 'rect', 'y-alignment': 'middle', 'x-alignment': 'middle'
      },
      '.delete-button': {
        x: 135, y: -20, cursor: 'pointer',
        fill: '#D8656A', event: 'element:delete'
      },
    };
    return operatorStyleAttrs;
  }

}<|MERGE_RESOLUTION|>--- conflicted
+++ resolved
@@ -111,13 +111,8 @@
     // construct a custom Texera JointJS operator element
     //   and customize the styles of the operator box and ports
     const operatorElement = new TexeraCustomJointElement({
-<<<<<<< HEAD
       position: point,
-      size: { width: DEFAULT_OPERATOR_WIDTH, height: DEFAULT_OPERATOR_HEIGHT },
-=======
-      position: { x: xPosition, y: yPosition },
       size: { width: JointUIService.DEFAULT_OPERATOR_WIDTH, height: JointUIService.DEFAULT_OPERATOR_HEIGHT },
->>>>>>> 2517cd63
       attrs: JointUIService.getCustomOperatorStyleAttrs(operatorSchema.additionalMetadata.userFriendlyName),
       ports: {
         groups: {

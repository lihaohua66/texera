<<<<<<< HEAD
import { WorkflowActionService } from './../../service/workflow-graph/model/workflow-action.service';
import { JointModelService } from './../../service/workflow-graph/model/joint-model.service';
import { JointUIService } from '../../service/joint-ui/joint-ui.service';
import { DragDropService } from '../../service/drag-drop/drag-drop.service';

=======
import { JointUIService } from './../../service/joint-ui/joint-ui.service';
import { WorkflowUtilService } from './../../service/workflow-graph/util/workflow-util.service';
import { WorkflowActionService } from './../../service/workflow-graph/model/workflow-action.service';
>>>>>>> 2e35c718
import { Component, AfterViewInit } from '@angular/core';
import { Observable } from 'rxjs/Observable';
import '../../../common/rxjs-operators';

import * as joint from 'jointjs';
import {
  mockScanPredicate, mockResultPredicate, mockScanResultLink
} from '../../service/workflow-graph/model/mock-workflow-data';

/**
 * WorkflowEditorComponent is the componenet for the main workflow editor part of the UI.
 *
 * This componenet is binded with the JointJS paper. JointJS handles the operations of the main workflow.
 * The JointJS UI events are wrapped into observables and exposed to other components / services.
 *
 * See JointJS documentation for the list of events that can be captured on the JointJS paper view.
 * https://resources.jointjs.com/docs/jointjs/v2.0/joint.html#dia.Paper.events
 *
 * @author Zuozhi Wang
 * @author Henry Chen
 *
*/
@Component({
  selector: 'texera-workflow-editor',
  templateUrl: './workflow-editor.component.html',
  styleUrls: ['./workflow-editor.component.scss']
})
export class WorkflowEditorComponent implements AfterViewInit {

  // the DOM element ID of the main editor. It can be used by jQuery and jointJS to find the DOM element
  // in the HTML template, the div element ID is set using this variable
  public readonly WORKFLOW_EDITOR_JOINTJS_WRAPPER_ID = 'texera-workflow-editor-jointjs-wrapper-id';
  public readonly WORKFLOW_EDITOR_JOINTJS_ID = 'texera-workflow-editor-jointjs-body-id';

  private paper: joint.dia.Paper | undefined;

  constructor(
    private workflowActionService: WorkflowActionService,
<<<<<<< HEAD
    private dragDropService: DragDropService
=======
    private jointUIService: JointUIService
>>>>>>> 2e35c718
  ) {
  }

  public getJointPaper(): joint.dia.Paper {
    if (this.paper === undefined) {
      throw new Error('JointJS paper is undefined');
    }
    return this.paper;
  }

  ngAfterViewInit() {

    this.initializeJointPaper();

    this.handleWindowResize();
    this.handleViewDeleteOperator();

<<<<<<< HEAD
    this.dragDropService.registerWorkflowEditorDrop(this.WORKFLOW_EDITOR_JOINTJS_ID);

=======
    // add a 500ms delay for joint-ui.service to fetch the operator metaData
    // this code is temporary and will be deleted in future PRs when drag
    // and drop is implemented
    Observable.from('a').delay(500).subscribe(
      emptyData => {
        const scanSource = mockScanPredicate;
        const viewResult = mockResultPredicate;
        const link = mockScanResultLink;

        // add some dummy operators and links to show that JointJS works
        this.workflowActionService.addOperator(
          scanSource,
          this.jointUIService.getJointOperatorElement(
            scanSource, { x: 300, y: 200 }
          )
        );
        this.workflowActionService.addOperator(
          viewResult,
          this.jointUIService.getJointOperatorElement(
            viewResult, { x: 600, y: 200 }
          )
        );
        this.workflowActionService.addLink(link);
      }
    );
>>>>>>> 2e35c718
  }

  private initializeJointPaper(): void {
    // get the custom paper options
    let jointPaperOptions = WorkflowEditorComponent.getJointPaperOptions();
    // attach the JointJS graph (model) to the paper (view)
    jointPaperOptions = this.workflowActionService.attachJointPaper(jointPaperOptions);
    // attach the DOM element to the paper
    jointPaperOptions.el = $(`#${this.WORKFLOW_EDITOR_JOINTJS_ID}`);
    // create the JointJS paper
    this.paper = new joint.dia.Paper(jointPaperOptions);

    this.setJointPaperOriginOffset();
    this.setJointPaperDimensions();
  }

  private handleWindowResize(): void {
    // when the window is resized (limit to at most one event every 1000ms)
    Observable.fromEvent(window, 'resize').auditTime(1000).subscribe(
      () => {
        // reset the origin cooredinates
        this.setJointPaperOriginOffset();
        // resize the JointJS paper dimensions
        this.setJointPaperDimensions();
      }
    );
  }

  /**
   * Modifies the JointJS paper origin coordinates
   *  by shifting it to the left top (minus the x and y offset of the wrapper element)
   * So that elements in JointJS paper have the same coordinates as the actual document.
   *  and we don't have to convert between JointJS coordinates and actual coordinates.
   *
   * Note: attribute `origin` and function `setOrigin` are deprecated and won't work
   *  function `translate` does the same thing
   */
  private setJointPaperOriginOffset(): void {
    const elementOffset = this.getWrapperElementOffset();
    this.getJointPaper().translate(-elementOffset.x, -elementOffset.y);
  }

  /**
   * Sets the size of the JointJS paper to be the exact size of its wrapper element.
   */
  private setJointPaperDimensions(): void {
    const elementSize = this.getWrapperElementSize();
    this.getJointPaper().setDimensions(elementSize.width, elementSize.height);
  }

  /**
   * Handles the event where the Delete button is clicked for an Operator,
   *  and call workflowAction to delete the corresponding operator.
   *
   * JointJS doesn't have delete button built-in with an operator element,
   *  the delete button is Texera's own customized element.
   * Therefore JointJS doesn't come with default handler for delete an operator,
   *  we need to handle the callback event `element:delete`.
   * The name of this callback event is registered in `JointUIService.getCustomOperatorStyleAttrs`
   */
  private handleViewDeleteOperator(): void {
    // bind the delete button event to call the delete operator function in joint model action
    Observable
      .fromEvent(this.getJointPaper(), 'element:delete')
      .map(value => <joint.dia.ElementView>value)
      .subscribe(
        elementView => {
          this.workflowActionService.deleteOperator(elementView.model.id.toString());
        }
      );
  }

  /**
   * Gets the width and height of the parent wrapper element
   */
  private getWrapperElementSize(): { width: number, height: number } {
    const width = $('#' + this.WORKFLOW_EDITOR_JOINTJS_WRAPPER_ID).width();
    const height = $('#' + this.WORKFLOW_EDITOR_JOINTJS_WRAPPER_ID).height();

    if (width === undefined || height === undefined) {
      throw new Error('fail to get Workflow Editor wrapper element size');
    }

    return { width, height };
  }

  /**
   * Gets the document offset coordinates of the wrapper element's top-left corner.
   */
  private getWrapperElementOffset(): { x: number, y: number } {
    const offset = $('#' + this.WORKFLOW_EDITOR_JOINTJS_WRAPPER_ID).offset();
    if (offset === undefined) {
      throw new Error('fail to get Workflow Editor wrapper element offset');
    }
    return { x: offset.left, y: offset.top };
  }

  /**
   * Gets our customize options for the JointJS Paper object, which is the JointJS view object responsible for
   *  rendering the workflow cells and handle UI events.
   * JointJS documentation about paper: https://resources.jointjs.com/docs/jointjs/v2.0/joint.html#dia.Paper
   */
  private static getJointPaperOptions(): joint.dia.Paper.Options {

    const jointPaperOptions: joint.dia.Paper.Options = {

      // set grid size to 1px (smallest grid)
      gridSize: 1,
      // enable jointjs feature that automatically snaps a link to the closest port with a radius of 30px
      snapLinks: { radius: 30 },
      // disable jointjs default action that can make a link not connect to an operator
      linkPinning: false,
      // provide a validation to determine if two ports could be connected (only output connect to input is allowed)
      validateConnection: validateOperatorConnection,
      // provide a validation to determine if the port where link starts from is an out port
      validateMagnet: validateOperatorMagnet,
      // disable jointjs default action of adding vertexes to the link
      interactive: { vertexAdd: false },
      // set a default link element used by jointjs when user creates a link on UI
      defaultLink: JointUIService.getDefaultLinkCell(),
      // disable jointjs default action that stops propagate click events on jointjs paper
      preventDefaultBlankAction: false,
      // disable jointjs default action that prevents normal right click menu showing up on jointjs paper
      preventContextMenu: false,
    };

    return jointPaperOptions;
  }
}

/**
* This function is provided to JointJS to disable some invalid connections on the UI.
* If the connection is invalid, users are not able to connect the links on the UI.
*
* https://resources.jointjs.com/docs/jointjs/v2.0/joint.html#dia.Paper.prototype.options.validateConnection
*
* @param sourceView
* @param sourceMagnet
* @param targetView
* @param targetMagnet
*/
function validateOperatorConnection(sourceView: joint.dia.CellView, sourceMagnet: SVGElement,
  targetView: joint.dia.CellView, targetMagnet: SVGElement): boolean {
  // user cannot draw connection starting from the input port (left side)
  if (sourceMagnet && sourceMagnet.getAttribute('port-group') === 'in') { return false; }

  // user cannot connect to the output port (right side)
  if (targetMagnet && targetMagnet.getAttribute('port-group') === 'out') { return false; }

  return sourceView.id !== targetView.id;
}

/**
* This function is provided to JointJS to disallow links starting from an in port.
*
* https://resources.jointjs.com/docs/jointjs/v2.0/joint.html#dia.Paper.prototype.options.validateMagnet
*
* @param cellView
* @param magnet
*/
function validateOperatorMagnet(cellView: joint.dia.CellView, magnet: SVGElement): boolean {
  if (magnet && magnet.getAttribute('port-group') === 'out') {
    return true;
  }
  return false;
}


<|MERGE_RESOLUTION|>--- conflicted
+++ resolved
@@ -1,14 +1,8 @@
-<<<<<<< HEAD
-import { WorkflowActionService } from './../../service/workflow-graph/model/workflow-action.service';
-import { JointModelService } from './../../service/workflow-graph/model/joint-model.service';
-import { JointUIService } from '../../service/joint-ui/joint-ui.service';
-import { DragDropService } from '../../service/drag-drop/drag-drop.service';
-
-=======
+import { DragDropService } from './../../service/drag-drop/drag-drop.service';
+
 import { JointUIService } from './../../service/joint-ui/joint-ui.service';
 import { WorkflowUtilService } from './../../service/workflow-graph/util/workflow-util.service';
 import { WorkflowActionService } from './../../service/workflow-graph/model/workflow-action.service';
->>>>>>> 2e35c718
 import { Component, AfterViewInit } from '@angular/core';
 import { Observable } from 'rxjs/Observable';
 import '../../../common/rxjs-operators';
@@ -47,11 +41,8 @@
 
   constructor(
     private workflowActionService: WorkflowActionService,
-<<<<<<< HEAD
-    private dragDropService: DragDropService
-=======
+    private dragDropService: DragDropService,
     private jointUIService: JointUIService
->>>>>>> 2e35c718
   ) {
   }
 
@@ -69,36 +60,8 @@
     this.handleWindowResize();
     this.handleViewDeleteOperator();
 
-<<<<<<< HEAD
     this.dragDropService.registerWorkflowEditorDrop(this.WORKFLOW_EDITOR_JOINTJS_ID);
 
-=======
-    // add a 500ms delay for joint-ui.service to fetch the operator metaData
-    // this code is temporary and will be deleted in future PRs when drag
-    // and drop is implemented
-    Observable.from('a').delay(500).subscribe(
-      emptyData => {
-        const scanSource = mockScanPredicate;
-        const viewResult = mockResultPredicate;
-        const link = mockScanResultLink;
-
-        // add some dummy operators and links to show that JointJS works
-        this.workflowActionService.addOperator(
-          scanSource,
-          this.jointUIService.getJointOperatorElement(
-            scanSource, { x: 300, y: 200 }
-          )
-        );
-        this.workflowActionService.addOperator(
-          viewResult,
-          this.jointUIService.getJointOperatorElement(
-            viewResult, { x: 600, y: 200 }
-          )
-        );
-        this.workflowActionService.addLink(link);
-      }
-    );
->>>>>>> 2e35c718
   }
 
   private initializeJointPaper(): void {

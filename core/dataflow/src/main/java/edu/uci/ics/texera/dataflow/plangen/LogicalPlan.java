--- conflicted
+++ resolved
@@ -11,18 +11,19 @@
 import com.fasterxml.jackson.annotation.JsonCreator;
 import com.fasterxml.jackson.annotation.JsonProperty;
 
+import com.fasterxml.jackson.databind.ObjectMapper;
+import com.fasterxml.jackson.databind.node.JsonNodeFactory;
+import com.fasterxml.jackson.databind.node.ObjectNode;
+import edu.uci.ics.texera.api.constants.ErrorMessages;
 import edu.uci.ics.texera.api.dataflow.IOperator;
 import edu.uci.ics.texera.api.dataflow.ISink;
 import edu.uci.ics.texera.api.engine.Plan;
 import edu.uci.ics.texera.api.exception.PlanGenException;
-<<<<<<< HEAD
 import edu.uci.ics.texera.api.exception.TexeraException;
-import edu.uci.ics.texera.dataflow.common.AbstractSingleInputOperator;
-=======
->>>>>>> e835ec92
 import edu.uci.ics.texera.dataflow.common.PredicateBase;
 import edu.uci.ics.texera.dataflow.common.PropertyNameConstants;
 import edu.uci.ics.texera.dataflow.connector.OneToNBroadcastConnector;
+import edu.uci.ics.texera.dataflow.join.IJoinPredicate;
 import edu.uci.ics.texera.dataflow.join.Join;
 import edu.uci.ics.texera.api.schema.Schema;
 
@@ -118,10 +119,6 @@
             connectOperators(operatorObjectMap);
         }
         IOperator currentOperator = operatorObjectMap.get(operatorID);
-<<<<<<< HEAD
-=======
-
->>>>>>> e835ec92
         currentOperator.open();
         Schema operatorSchema = currentOperator.getOutputSchema();
         currentOperator.close();
@@ -129,7 +126,6 @@
         return operatorSchema;
     }
 
-<<<<<<< HEAD
     public ObjectNode retrieveAllOperatorInputSchema() throws PlanGenException {
         ObjectNode inputSchemas = new ObjectMapper().createObjectNode();
 
@@ -160,9 +156,7 @@
         }
         return inputSchemas;
     }
-
-=======
->>>>>>> e835ec92
+    
     /**
      * Adds a new operator to the logical plan.
      * @param operatorPredicate, the predicate of the operator

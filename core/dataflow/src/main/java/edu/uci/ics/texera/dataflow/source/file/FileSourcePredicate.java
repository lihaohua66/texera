package edu.uci.ics.texera.dataflow.source.file;

import java.util.List;
import java.util.Map;

import com.fasterxml.jackson.annotation.JsonCreator;
import com.fasterxml.jackson.annotation.JsonProperty;
import com.google.common.collect.ImmutableMap;

import edu.uci.ics.texera.dataflow.annotation.AdvancedOption;
import edu.uci.ics.texera.dataflow.common.OperatorGroupConstants;
import edu.uci.ics.texera.dataflow.common.PredicateBase;
import edu.uci.ics.texera.dataflow.common.PropertyNameConstants;

public class FileSourcePredicate extends PredicateBase {
    
<<<<<<< HEAD
    public static final List<String> defaultAllowedExtensions = Arrays.asList(
            "txt", "json", "xml", "csv", "html", "md", "pdf", "ppt", "pptx");
    
=======
>>>>>>> 6939e5e1
    private final String filePath;
    private final String attributeName;
    private final Integer maxDepth;
    private final Boolean recursive;
    
    /**
     * FileSourcePredicate is used by FileSource Operator.
     * 
     * @param filePath, the path to a file or a directory
     * @param attributeName, the name of the attribute that the file content will be put in
     * @param recursive, optional, if recursively list files or not (in the case of a directory), default False
     * @param maxDepth, optional, specify the max recursive depth (if recursive is True), default Integer.MAX_VALUE
     * @param allowedExtensions, optional, specify a list of allowed extensions, default {@code defaultSupportedExtensions}
     */
    @JsonCreator
    public FileSourcePredicate(
            @JsonProperty(value = PropertyNameConstants.FILE_PATH, required = true)
            String filePath, 
            
            @JsonProperty(value = PropertyNameConstants.RESULT_ATTRIBUTE_NAME, required = true)
            String attributeName,
            
            @AdvancedOption
            @JsonProperty(value = PropertyNameConstants.FILE_RECURSIVE, required = false)
            Boolean recursive,
            
            @AdvancedOption
            @JsonProperty(value = PropertyNameConstants.FILE_MAX_DEPTH, required = false)
            Integer maxDepth) {
        this.filePath = filePath;
        this.attributeName = attributeName;
        
        if (recursive == null) {
            this.recursive = false;
        } else {
            this.recursive = recursive;
        }
        if (maxDepth == null) {
            this.maxDepth = Integer.MAX_VALUE;
        } else {
            this.maxDepth = maxDepth;
        }
    }
    
    /**
     * Constructs a FileSourcePredicate with minimal required parameters, 
     *   with all optional parameters are set to null.
     *   
     * This is only for internal use, it's NOT an entry point for JSON data. 
     * 
     * @param filePath
     * @param attributeName
     */
    public FileSourcePredicate(String filePath, String attributeName) {
        this(filePath, attributeName, null, null);
    }
    
    @JsonProperty(PropertyNameConstants.FILE_PATH)
    public String getFilePath() {
        return this.filePath;
    }
    
    @JsonProperty(PropertyNameConstants.RESULT_ATTRIBUTE_NAME)
    public String getAttributeName() {
        return this.attributeName;
    }
    
    @JsonProperty(PropertyNameConstants.FILE_RECURSIVE)
    public Boolean isRecursive() {
        return this.recursive;
    }
    
    @JsonProperty(PropertyNameConstants.FILE_MAX_DEPTH)
    public Integer getMaxDepth() {
        return this.maxDepth;
    }
    
    @Override
    public FileSourceOperator newOperator() {
        return new FileSourceOperator(this);
    }
    
    public static Map<String, Object> getOperatorMetadata() {
        return ImmutableMap.<String, Object>builder()
            .put(PropertyNameConstants.USER_FRIENDLY_NAME, "Source: File")
            .put(PropertyNameConstants.OPERATOR_DESCRIPTION, "Read the content of one file or multiple files")
            .put(PropertyNameConstants.OPERATOR_GROUP_NAME, OperatorGroupConstants.SOURCE_GROUP)
            .build();
    }

}<|MERGE_RESOLUTION|>--- conflicted
+++ resolved
@@ -1,6 +1,5 @@
 package edu.uci.ics.texera.dataflow.source.file;
 
-import java.util.List;
 import java.util.Map;
 
 import com.fasterxml.jackson.annotation.JsonCreator;
@@ -14,12 +13,6 @@
 
 public class FileSourcePredicate extends PredicateBase {
     
-<<<<<<< HEAD
-    public static final List<String> defaultAllowedExtensions = Arrays.asList(
-            "txt", "json", "xml", "csv", "html", "md", "pdf", "ppt", "pptx");
-    
-=======
->>>>>>> 6939e5e1
     private final String filePath;
     private final String attributeName;
     private final Integer maxDepth;

package edu.uci.ics.textdb.perftest.regexmatcher;

import java.io.BufferedWriter;
import java.io.File;
import java.io.IOException;
import java.nio.file.Files;
import java.nio.file.StandardOpenOption;
import java.util.Arrays;
import java.util.List;

import edu.uci.ics.textdb.api.constants.SchemaConstants;
import edu.uci.ics.textdb.api.exception.TextDBException;
import edu.uci.ics.textdb.api.field.ListField;
import edu.uci.ics.textdb.api.span.Span;
import edu.uci.ics.textdb.api.tuple.Tuple;
import edu.uci.ics.textdb.exp.regexmatcher.RegexMatcherSourceOperator;
import edu.uci.ics.textdb.exp.regexmatcher.RegexSourcePredicate;

import edu.uci.ics.textdb.perftest.medline.MedlineIndexWriter;
import edu.uci.ics.textdb.perftest.utils.PerfTestUtils;

/*
 * 
 * @author Zuozhi Wang
 * @author Hailey Pan
 * 
 */
public class RegexMatcherPerformanceTest {

    public static int resultNumber;
    private static String HEADER = "Date, dataset, Average Time, Average Results, Commit Number";
    private static String delimiter = ",";
    private static double totalMatchingTime = 0.0;
    private static int totalRegexResultCount = 0;
    private static String csvFile  = "regex.csv";

    /*
     * regexQueries is a list of regex queries.
     * 
     * This function will match the queries against all indices in
     * ./index/trigram/
     * 
     * Test results includes the average runtime of all queries, the average
     * number of results. These results are written to
     * ./perftest-files/results/regex.csv.
     * 
     * CSV file example: 
     * Date,                dataset,      Average Time, Average Results, Commit Number
     * 09-09-2016 00:54:29, abstract_100, 0.2798,       69.80
     * 
     * Commit number is designed for performance dashboard. It will be appended
     * to the result file only when the performance test is run by
     * /textdb-scripts/dashboard/build.py
     * 
     */
    public static void runTest(List<String> regexQueries)
            throws TextDBException, IOException {         
        // Gets the current time for naming the cvs file
        String currentTime = PerfTestUtils.formatTime(System.currentTimeMillis());

        // Writes results to the csv file
        File indexFiles = new File(PerfTestUtils.trigramIndexFolder);
   
        for (File file : indexFiles.listFiles()) {
            if (file.getName().startsWith(".")) {
                continue;
            }
            System.out.println(file.getName());

            PerfTestUtils.createFile(PerfTestUtils.getResultPath(csvFile), HEADER);
            BufferedWriter fileWriter = Files.newBufferedWriter
                    (PerfTestUtils.getResultPath(csvFile), StandardOpenOption.APPEND);
            matchRegex(regexQueries, file.getName());
            fileWriter.append("\n");
            fileWriter.append(currentTime + delimiter);
            fileWriter.append(file.getName() + delimiter);
            fileWriter.append(String.format("%.4f", totalMatchingTime / regexQueries.size()));
            fileWriter.append(delimiter);
            fileWriter.append(String.format("%.2f", totalRegexResultCount * 1.0 / regexQueries.size()));
            fileWriter.flush();
            fileWriter.close();
        }
   
    }

    /*
     *         This function does match for a list of regex queries
     */
    public static void matchRegex(List<String> regexes, String tableName) throws TextDBException, IOException {

        List<String> attributeNames = Arrays.asList(MedlineIndexWriter.ABSTRACT);
        
        for(String regex: regexes){
	        // analyzer should generate grams all in lower case to build a lower
	        // case index.
<<<<<<< HEAD
        	long startTranslationTime = System.currentTimeMillis();
=======
>>>>>>> a14fe5d1
	        RegexSourcePredicate predicate = new RegexSourcePredicate(regex, attributeNames, tableName, SchemaConstants.SPAN_LIST);
	        RegexMatcherSourceOperator regexSource = new RegexMatcherSourceOperator(predicate);
	        long endTranslationTime = System.currentTimeMillis();
	        double translationTime = (endTranslationTime - startTranslationTime) / 1000.0;
	        System.out.print(translationTime + "\t");
	        long startMatchTime = System.currentTimeMillis();
	        regexSource.open();
	        int counter = 0;
	        Tuple nextTuple = null;
	        while ((nextTuple = regexSource.getNextTuple()) != null) {
	            ListField<Span> spanListField = nextTuple.getField(SchemaConstants.SPAN_LIST);
	            List<Span> spanList = spanListField.getValue();
	            counter += spanList.size();
	        }
	        regexSource.close();
	        long endMatchTime = System.currentTimeMillis();
	        double matchTime = (endMatchTime - startMatchTime) / 1000.0;
	        System.out.println(matchTime + "\t" + counter);
	        totalMatchingTime += matchTime;
	        totalRegexResultCount += counter;
        }
    }

}<|MERGE_RESOLUTION|>--- conflicted
+++ resolved
@@ -93,10 +93,7 @@
         for(String regex: regexes){
 	        // analyzer should generate grams all in lower case to build a lower
 	        // case index.
-<<<<<<< HEAD
         	long startTranslationTime = System.currentTimeMillis();
-=======
->>>>>>> a14fe5d1
 	        RegexSourcePredicate predicate = new RegexSourcePredicate(regex, attributeNames, tableName, SchemaConstants.SPAN_LIST);
 	        RegexMatcherSourceOperator regexSource = new RegexMatcherSourceOperator(predicate);
 	        long endTranslationTime = System.currentTimeMillis();

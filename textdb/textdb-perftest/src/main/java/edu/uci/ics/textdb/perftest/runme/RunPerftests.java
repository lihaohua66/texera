--- conflicted
+++ resolved
@@ -45,17 +45,6 @@
             PerfTestUtils.setQueryFolder(args[3]);
         }
         
-        
-<<<<<<< HEAD
- 
-        
-        
-        
-        
-        
-=======
-
->>>>>>> b3687856
         try {
             List<Double> thresholds = Arrays.asList(0.8, 0.65, 0.5, 0.35);
             List<String> regexQueries = Arrays.asList("mosquitos?", "v[ir]{2}[us]{2}", "market(ing)?",

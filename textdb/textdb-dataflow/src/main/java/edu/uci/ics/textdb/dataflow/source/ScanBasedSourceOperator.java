package edu.uci.ics.textdb.dataflow.source;

import edu.uci.ics.textdb.api.exception.TextDBException;

import org.apache.lucene.search.MatchAllDocsQuery;

import edu.uci.ics.textdb.api.common.ITuple;
import edu.uci.ics.textdb.api.common.Schema;
import edu.uci.ics.textdb.api.dataflow.ISourceOperator;
import edu.uci.ics.textdb.common.exception.DataFlowException;
import edu.uci.ics.textdb.common.exception.ErrorMessages;
import edu.uci.ics.textdb.common.exception.StorageException;
<<<<<<< HEAD
import edu.uci.ics.textdb.storage.DataReaderPredicate;
import edu.uci.ics.textdb.storage.RelationManager;
import edu.uci.ics.textdb.storage.reader.DataReader;
=======
import edu.uci.ics.textdb.storage.DataReader;
import edu.uci.ics.textdb.storage.RelationManager;
>>>>>>> f4b89986

/**
 * Created by chenli on 3/28/16.
 */
public class ScanBasedSourceOperator implements ISourceOperator {

    private DataReader dataReader;
    
    private boolean isOpen = false;

    public ScanBasedSourceOperator(String tableName) throws DataFlowException {
        try {
            this.dataReader = RelationManager.getRelationManager().getTableDataReader(tableName, new MatchAllDocsQuery());
            // TODO add an option to set if payload is added in the future.
            this.dataReader.setPayloadAdded(true);
        } catch (StorageException e) {
            throw new DataFlowException(e);
        }
    }

    @Override
    public void open() throws TextDBException {
        if (isOpen) {
            return;
        }
        try {
            dataReader.open();
            isOpen = true;
        } catch (Exception e) {
            throw new DataFlowException(e.getMessage(), e);
        }
    }

    @Override
    public ITuple getNextTuple() throws TextDBException {
        if (! isOpen) {
            throw new DataFlowException(ErrorMessages.OPERATOR_NOT_OPENED);
        }
        try {
            return dataReader.getNextTuple();
        } catch (Exception e) {
            e.printStackTrace();
            throw new DataFlowException(e.getMessage(), e);
        }
    }

    @Override
    public void close() throws TextDBException {
        if (! isOpen) {
            return;
        }
        try {
            dataReader.close();
            isOpen = false;
        } catch (Exception e) {
            throw new DataFlowException(e.getMessage(), e);
        }
    }

    @Override
    public Schema getOutputSchema() {
        return dataReader.getOutputSchema();
    }
}
<|MERGE_RESOLUTION|>--- conflicted
+++ resolved
@@ -1,84 +1,78 @@
-package edu.uci.ics.textdb.dataflow.source;
-
-import edu.uci.ics.textdb.api.exception.TextDBException;
-
-import org.apache.lucene.search.MatchAllDocsQuery;
-
-import edu.uci.ics.textdb.api.common.ITuple;
-import edu.uci.ics.textdb.api.common.Schema;
-import edu.uci.ics.textdb.api.dataflow.ISourceOperator;
-import edu.uci.ics.textdb.common.exception.DataFlowException;
-import edu.uci.ics.textdb.common.exception.ErrorMessages;
-import edu.uci.ics.textdb.common.exception.StorageException;
-<<<<<<< HEAD
-import edu.uci.ics.textdb.storage.DataReaderPredicate;
-import edu.uci.ics.textdb.storage.RelationManager;
-import edu.uci.ics.textdb.storage.reader.DataReader;
-=======
-import edu.uci.ics.textdb.storage.DataReader;
-import edu.uci.ics.textdb.storage.RelationManager;
->>>>>>> f4b89986
-
-/**
- * Created by chenli on 3/28/16.
- */
-public class ScanBasedSourceOperator implements ISourceOperator {
-
-    private DataReader dataReader;
-    
-    private boolean isOpen = false;
-
-    public ScanBasedSourceOperator(String tableName) throws DataFlowException {
-        try {
-            this.dataReader = RelationManager.getRelationManager().getTableDataReader(tableName, new MatchAllDocsQuery());
-            // TODO add an option to set if payload is added in the future.
-            this.dataReader.setPayloadAdded(true);
-        } catch (StorageException e) {
-            throw new DataFlowException(e);
-        }
-    }
-
-    @Override
-    public void open() throws TextDBException {
-        if (isOpen) {
-            return;
-        }
-        try {
-            dataReader.open();
-            isOpen = true;
-        } catch (Exception e) {
-            throw new DataFlowException(e.getMessage(), e);
-        }
-    }
-
-    @Override
-    public ITuple getNextTuple() throws TextDBException {
-        if (! isOpen) {
-            throw new DataFlowException(ErrorMessages.OPERATOR_NOT_OPENED);
-        }
-        try {
-            return dataReader.getNextTuple();
-        } catch (Exception e) {
-            e.printStackTrace();
-            throw new DataFlowException(e.getMessage(), e);
-        }
-    }
-
-    @Override
-    public void close() throws TextDBException {
-        if (! isOpen) {
-            return;
-        }
-        try {
-            dataReader.close();
-            isOpen = false;
-        } catch (Exception e) {
-            throw new DataFlowException(e.getMessage(), e);
-        }
-    }
-
-    @Override
-    public Schema getOutputSchema() {
-        return dataReader.getOutputSchema();
-    }
-}
+package edu.uci.ics.textdb.dataflow.source;
+
+import edu.uci.ics.textdb.api.exception.TextDBException;
+
+import org.apache.lucene.search.MatchAllDocsQuery;
+
+import edu.uci.ics.textdb.api.common.ITuple;
+import edu.uci.ics.textdb.api.common.Schema;
+import edu.uci.ics.textdb.api.dataflow.ISourceOperator;
+import edu.uci.ics.textdb.common.exception.DataFlowException;
+import edu.uci.ics.textdb.common.exception.ErrorMessages;
+import edu.uci.ics.textdb.common.exception.StorageException;
+import edu.uci.ics.textdb.storage.DataReader;
+import edu.uci.ics.textdb.storage.RelationManager;
+
+/**
+ * Created by chenli on 3/28/16.
+ */
+public class ScanBasedSourceOperator implements ISourceOperator {
+
+    private DataReader dataReader;
+    
+    private boolean isOpen = false;
+
+    public ScanBasedSourceOperator(String tableName) throws DataFlowException {
+        try {
+            this.dataReader = RelationManager.getRelationManager().getTableDataReader(tableName, new MatchAllDocsQuery());
+            // TODO add an option to set if payload is added in the future.
+            this.dataReader.setPayloadAdded(true);
+        } catch (StorageException e) {
+            throw new DataFlowException(e);
+        }
+    }
+
+    @Override
+    public void open() throws TextDBException {
+        if (isOpen) {
+            return;
+        }
+        try {
+            dataReader.open();
+            isOpen = true;
+        } catch (Exception e) {
+            throw new DataFlowException(e.getMessage(), e);
+        }
+    }
+
+    @Override
+    public ITuple getNextTuple() throws TextDBException {
+        if (! isOpen) {
+            throw new DataFlowException(ErrorMessages.OPERATOR_NOT_OPENED);
+        }
+        try {
+            return dataReader.getNextTuple();
+        } catch (Exception e) {
+            e.printStackTrace();
+            throw new DataFlowException(e.getMessage(), e);
+        }
+    }
+
+    @Override
+    public void close() throws TextDBException {
+        if (! isOpen) {
+            return;
+        }
+        try {
+            dataReader.close();
+            isOpen = false;
+        } catch (Exception e) {
+            throw new DataFlowException(e.getMessage(), e);
+        }
+    }
+
+    @Override
+    public Schema getOutputSchema() {
+        return dataReader.getOutputSchema();
+    }
+}
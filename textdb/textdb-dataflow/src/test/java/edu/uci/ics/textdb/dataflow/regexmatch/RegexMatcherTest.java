package edu.uci.ics.textdb.dataflow.regexmatch;

import java.util.ArrayList;
import java.util.List;

import org.junit.Assert;
import org.junit.Test;

import edu.uci.ics.textdb.api.common.IField;
import edu.uci.ics.textdb.api.common.ITuple;
import edu.uci.ics.textdb.api.common.Schema;
import edu.uci.ics.textdb.common.constants.TestConstants;
import edu.uci.ics.textdb.common.field.DataTuple;
import edu.uci.ics.textdb.common.field.ListField;
import edu.uci.ics.textdb.common.field.Span;
import edu.uci.ics.textdb.dataflow.utils.TestUtils;

/**
 * @author zuozhi
 * @author shuying
 * @author chenli
 * 	
 * Unit test for RegexMatcher
 */
public class RegexMatcherTest {
<<<<<<< HEAD
	
	private void printResults(List<ITuple> results) {
		for (ITuple result : results) {
			List<Span> a = ((ListField<Span>) result.getField("spanList")).getValue();
			for (Span i : a) {
				System.out.printf("start: %d, end: %d, fieldName: %s, key: %s, value: %s\n", 
						i.getStart(), i.getEnd(), i.getFieldName(), i.getKey(), i.getValue());
			}
		}
	}
	
	
	@Test
	public void testGetNextTuplePeopleFirstName() throws Exception {
		List<ITuple> data = TestConstants.getSamplePeopleTuples();
		RegexMatcherTestHelper testHelper = new RegexMatcherTestHelper(TestConstants.SCHEMA_PEOPLE, data);
		
		testHelper.runTest("g[^\\s]*", TestConstants.FIRST_NAME_ATTR);
		List<ITuple> exactResults = testHelper.getResults();
		
		List<ITuple> expectedResults = new ArrayList<ITuple>();
		
		//expected to match "brad lie angelina"
		Schema spanSchema = testHelper.getSpanSchema();
		List<Span> spans = new ArrayList<Span>();
		spans.add(new Span(TestConstants.FIRST_NAME, 11, 17, "g[^\\s]*", "gelina"));
		IField spanField = new ListField<Span>(new ArrayList<Span>(spans));
		List<IField> fields = new ArrayList<IField>(data.get(2).getFields());
		fields.add(spanField);
		expectedResults.add(new DataTuple(spanSchema, fields.toArray(new IField[fields.size()])));
		
		//expected to match "george lin lin"
		spans.clear();
		spans.add(new Span(TestConstants.FIRST_NAME, 0, 6, "g[^\\s]*", "george"));
		spanField = new ListField<Span>(new ArrayList<Span>(spans));
		fields = new ArrayList<IField>(data.get(3).getFields());
		fields.add(spanField);
		expectedResults.add(new DataTuple(spanSchema, fields.toArray(new IField[fields.size()])));
				
		Assert.assertTrue(TestUtils.containsAllResults(expectedResults, exactResults));
		
		testHelper.cleanUp();
	}
	
	@Test
	public void testGetNextTupleCorpURL() throws Exception {
		List<ITuple> data = RegexTestConstantsCorp.getSampleCorpTuples();
		RegexMatcherTestHelper testHelper = new RegexMatcherTestHelper(RegexTestConstantsCorp.SCHEMA_CORP, data);
		
		String query = "^(https?:\\/\\/)?([\\da-z\\.-]+)\\.([a-z\\.]{2,6})([\\/\\w \\.-]*)*\\/?$";
		testHelper.runTest(query, RegexTestConstantsCorp.URL_ATTR);
		List<ITuple> exactResults = testHelper.getResults();
		
		List<ITuple> expectedResults = new ArrayList<ITuple>();

		//expected to match "http://weibo.com"
		Schema spanSchema = testHelper.getSpanSchema();
		List<Span> spans = new ArrayList<Span>();
		spans.add(new Span(RegexTestConstantsCorp.URL, 0, 16, query, "http://weibo.com"));
		IField spanField = new ListField<Span>(new ArrayList<Span>(spans));
		List<IField> fields = new ArrayList<IField>(data.get(1).getFields());
		fields.add(spanField);
		expectedResults.add(new DataTuple(spanSchema, fields.toArray(new IField[fields.size()])));
		
		//expected to match "https://www.microsoft.com/en-us/"
		spans.clear();
		spans.add(new Span(RegexTestConstantsCorp.URL, 0, 32, query, "https://www.microsoft.com/en-us/"));
		spanField = new ListField<Span>(new ArrayList<Span>(spans));
		fields = new ArrayList<IField>(data.get(2).getFields());
		fields.add(spanField);
		expectedResults.add(new DataTuple(spanSchema, fields.toArray(new IField[fields.size()])));

		Assert.assertTrue(TestUtils.containsAllResults(expectedResults, exactResults));
		
		testHelper.cleanUp();
=======
	
	private void printResults(List<ITuple> results) {
		for (ITuple result : results) {
			List<Span> a = ((ListField<Span>) result.getField("spanList")).getValue();
			for (Span i : a) {
				System.out.printf("start: %d, end: %d, fieldName: %s, key: %s, value: %s\n", 
						i.getStart(), i.getEnd(), i.getFieldName(), i.getKey(), i.getValue());
			}
		}
>>>>>>> 10825d31
	}
	
	
//	@Test
//	public void testGetNextTuplePeopleFirstName() throws Exception {
//		List<ITuple> data = TestConstants.getSamplePeopleTuples();
//		RegexMatcherTestHelper testHelper = new RegexMatcherTestHelper(TestConstants.SCHEMA_PEOPLE, data);
//		
//		testHelper.runTest("g[^\\s]*", TestConstants.FIRST_NAME_ATTR);
//		List<ITuple> exactResults = testHelper.getResults();
//		
//		List<ITuple> expectedResults = new ArrayList<ITuple>();
//		
//		//expected to match "brad lie angelina"
//		Schema spanSchema = testHelper.getSpanSchema();
//		List<Span> spans = new ArrayList<Span>();
//		spans.add(new Span(TestConstants.FIRST_NAME, 11, 17, "g[^\\s]*", "gelina"));
//		IField spanField = new ListField<Span>(new ArrayList<Span>(spans));
//		List<IField> fields = new ArrayList<IField>(data.get(2).getFields());
//		fields.add(spanField);
//		expectedResults.add(new DataTuple(spanSchema, fields.toArray(new IField[fields.size()])));
//		
//		//expected to match "george lin lin"
//		spans.clear();
//		spans.add(new Span(TestConstants.FIRST_NAME, 0, 6, "g[^\\s]*", "george"));
//		spanField = new ListField<Span>(new ArrayList<Span>(spans));
//		fields = new ArrayList<IField>(data.get(3).getFields());
//		fields.add(spanField);
//		expectedResults.add(new DataTuple(spanSchema, fields.toArray(new IField[fields.size()])));
//				
//		Assert.assertTrue(TestUtils.containsAllResults(expectedResults, exactResults));
//		
//		testHelper.cleanUp();
//	}
//	
//	@Test
//	public void testGetNextTupleCorpURL() throws Exception {
//		List<ITuple> data = RegexTestConstantsCorp.getSampleCorpTuples();
//		RegexMatcherTestHelper testHelper = new RegexMatcherTestHelper(RegexTestConstantsCorp.SCHEMA_CORP, data);
//		
//		String query = "^(https?:\\/\\/)?([\\da-z\\.-]+)\\.([a-z\\.]{2,6})([\\/\\w \\.-]*)*\\/?$";
//		testHelper.runTest(query, RegexTestConstantsCorp.URL_ATTR);
//		List<ITuple> exactResults = testHelper.getResults();
//		
//		List<ITuple> expectedResults = new ArrayList<ITuple>();
//
//		//expected to match "http://weibo.com"
//		Schema spanSchema = testHelper.getSpanSchema();
//		List<Span> spans = new ArrayList<Span>();
//		spans.add(new Span(RegexTestConstantsCorp.URL, 0, 16, query, "http://weibo.com"));
//		IField spanField = new ListField<Span>(new ArrayList<Span>(spans));
//		List<IField> fields = new ArrayList<IField>(data.get(1).getFields());
//		fields.add(spanField);
//		expectedResults.add(new DataTuple(spanSchema, fields.toArray(new IField[fields.size()])));
//		
//		//expected to match "https://www.microsoft.com/en-us/"
//		spans.clear();
//		spans.add(new Span(RegexTestConstantsCorp.URL, 0, 32, query, "https://www.microsoft.com/en-us/"));
//		spanField = new ListField<Span>(new ArrayList<Span>(spans));
//		fields = new ArrayList<IField>(data.get(2).getFields());
//		fields.add(spanField);
//		expectedResults.add(new DataTuple(spanSchema, fields.toArray(new IField[fields.size()])));
//
//		Assert.assertTrue(TestUtils.containsAllResults(expectedResults, exactResults));
//		
//		testHelper.cleanUp();
//	}
//	
//	@Test
//	public void testGetNextTupleCorpIP() throws Exception {
//		List<ITuple> data = RegexTestConstantsCorp.getSampleCorpTuples();
//		RegexMatcherTestHelper testHelper = new RegexMatcherTestHelper(RegexTestConstantsCorp.SCHEMA_CORP, data);
//
//		String query = "^(?:(?:25[0-5]|2[0-4][0-9]|[01]?[0-9][0-9]?)\\.){3}(?:25[0-5]|2[0-4][0-9]|[01]?[0-9][0-9]?)$";
//		testHelper.runTest(query, RegexTestConstantsCorp.IP_ADDRESS_ATTR);
//		List<ITuple> exactResults = testHelper.getResults();
//
//		List<ITuple> expectedResults = new ArrayList<ITuple>();
//		
//		//expected to match "66.220.144.0"
//		Schema spanSchema = testHelper.getSpanSchema();
//		List<Span> spans = new ArrayList<Span>();
//		spans.add(new Span(RegexTestConstantsCorp.IP_ADDRESS, 0, 12, query, "66.220.144.0"));
//		IField spanField = new ListField<Span>(new ArrayList<Span>(spans));
//		List<IField> fields = new ArrayList<IField>(data.get(0).getFields());
//		fields.add(spanField);
//		expectedResults.add(new DataTuple(spanSchema, fields.toArray(new IField[fields.size()])));
//		
//		//expected to match "180.149.134.141"
//		spans.clear();
//		spans.add(new Span(RegexTestConstantsCorp.IP_ADDRESS, 0, 15, query, "180.149.134.141"));
//		spanField = new ListField<Span>(new ArrayList<Span>(spans));
//		fields = new ArrayList<IField>(data.get(1).getFields());
//		fields.add(spanField);
//		expectedResults.add(new DataTuple(spanSchema, fields.toArray(new IField[fields.size()])));
//		
//		//expected to match "131.107.0.89"
//		spans.clear();
//		spans.add(new Span(RegexTestConstantsCorp.IP_ADDRESS, 0, 12, query, "131.107.0.89"));
//		spanField = new ListField<Span>(new ArrayList<Span>(spans));
//		fields = new ArrayList<IField>(data.get(2).getFields());
//		fields.add(spanField);
//		expectedResults.add(new DataTuple(spanSchema, fields.toArray(new IField[fields.size()])));
//
//		Assert.assertTrue(TestUtils.containsAllResults(expectedResults, exactResults));
//		
//		testHelper.cleanUp();
//	}
//	
//	@Test
//	public void testGetNextTupleStaffEmail() throws Exception {
//		List<ITuple> data = RegexTestConstantStaff.getSampleStaffTuples();
//		RegexMatcherTestHelper testHelper = new RegexMatcherTestHelper(RegexTestConstantStaff.SCHEMA_STAFF, data);
//		
//		String query = "^([a-z0-9_\\.-]+)@([\\da-z\\.-]+)\\.([a-z\\.]{2,6})$";
//		testHelper.runTest(query, RegexTestConstantStaff.EMAIL_ATTR);
//		List<ITuple> exactResults = testHelper.getResults();
//		
//		List<ITuple> expectedResults = new ArrayList<ITuple>();
//		
//		//expected to match "k.bocanegra@uci.edu"
//		Schema spanSchema = testHelper.getSpanSchema();
//		List<Span> spans = new ArrayList<Span>();
//		spans.add(new Span(RegexTestConstantStaff.EMAIL, 0, 19, query, "k.bocanegra@uci.edu"));
//		IField spanField = new ListField<Span>(new ArrayList<Span>(spans));
//		List<IField> fields = new ArrayList<IField>(data.get(0).getFields());
//		fields.add(spanField);
//		expectedResults.add(new DataTuple(spanSchema, fields.toArray(new IField[fields.size()])));
//		
//		//expected to match "hwangl@ics.uci.edu"
//		spans.clear();
//		spans.add(new Span(RegexTestConstantStaff.EMAIL, 0, 18, query, "hwangl@ics.uci.edu"));
//		spanField = new ListField<Span>(new ArrayList<Span>(spans));
//		fields = new ArrayList<IField>(data.get(1).getFields());
//		fields.add(spanField);
//		expectedResults.add(new DataTuple(spanSchema, fields.toArray(new IField[fields.size()])));
//				
//		Assert.assertTrue(TestUtils.containsAllResults(expectedResults, exactResults));
//		
//		testHelper.cleanUp();
//	}
	
	@Test
	public void testRegexText1() throws Exception {
		List<ITuple> data = RegexTestConstantsText.getSampleTextTuples();
		RegexMatcherTestHelper testHelper = new RegexMatcherTestHelper(RegexTestConstantsText.SCHEMA_TEXT, data);
		
		String regex = "test(er|ing|ed|s)?";

		testHelper.runTest(regex, RegexTestConstantsText.CONTENT_ATTR, true);

		List<ITuple> exactResults = testHelper.getResults();	
		List<ITuple> expectedResults = new ArrayList<ITuple>();
		
		
		//expected to match "test" & testing"
		Schema spanSchema = testHelper.getSpanSchema();
		List<Span> spans = new ArrayList<Span>();
		spans.add(new Span(RegexTestConstantsText.CONTENT, 5, 9, regex, "test"));
		spans.add(new Span(RegexTestConstantsText.CONTENT, 21, 28, regex, "testing"));
		IField spanField = new ListField<Span>(new ArrayList<Span>(spans));
		List<IField> fields = new ArrayList<IField>(data.get(0).getFields());
		fields.add(spanField);
		expectedResults.add(new DataTuple(spanSchema, fields.toArray(new IField[fields.size()])));
		
		//expected to match "tests"
		spans.clear();
		spans.add(new Span(RegexTestConstantsText.CONTENT, 87, 92, regex, "tests"));
		spanField = new ListField<Span>(new ArrayList<Span>(spans));
		fields = new ArrayList<IField>(data.get(2).getFields());
		fields.add(spanField);
		expectedResults.add(new DataTuple(spanSchema, fields.toArray(new IField[fields.size()])));
<<<<<<< HEAD

		Assert.assertTrue(TestUtils.containsAllResults(expectedResults, exactResults));
		
		testHelper.cleanUp();
	}
	
	@Test
	public void testGetNextTupleStaffEmail() throws Exception {
		List<ITuple> data = RegexTestConstantStaff.getSampleStaffTuples();
		RegexMatcherTestHelper testHelper = new RegexMatcherTestHelper(RegexTestConstantStaff.SCHEMA_STAFF, data);
		
		String query = "^([a-z0-9_\\.-]+)@([\\da-z\\.-]+)\\.([a-z\\.]{2,6})$";
		testHelper.runTest(query, RegexTestConstantStaff.EMAIL_ATTR);
		List<ITuple> exactResults = testHelper.getResults();
		
		List<ITuple> expectedResults = new ArrayList<ITuple>();
		
		//expected to match "k.bocanegra@uci.edu"
		Schema spanSchema = testHelper.getSpanSchema();
		List<Span> spans = new ArrayList<Span>();
		spans.add(new Span(RegexTestConstantStaff.EMAIL, 0, 19, query, "k.bocanegra@uci.edu"));
		IField spanField = new ListField<Span>(new ArrayList<Span>(spans));
		List<IField> fields = new ArrayList<IField>(data.get(0).getFields());
		fields.add(spanField);
		expectedResults.add(new DataTuple(spanSchema, fields.toArray(new IField[fields.size()])));
		
		//expected to match "hwangl@ics.uci.edu"
=======
		
		//expected to match "tested"
>>>>>>> 10825d31
		spans.clear();
		spans.add(new Span(RegexTestConstantsText.CONTENT, 43, 49, regex, "tested"));
		spanField = new ListField<Span>(new ArrayList<Span>(spans));
		fields = new ArrayList<IField>(data.get(3).getFields());
		fields.add(spanField);
		expectedResults.add(new DataTuple(spanSchema, fields.toArray(new IField[fields.size()])));
				
		Assert.assertTrue(TestUtils.containsAllResults(expectedResults, exactResults));
		
		testHelper.cleanUp();
	}
	
	@Test
	public void testRegexText1() throws Exception {
		List<ITuple> data = RegexTestConstantsText.getSampleTextTuples();
		RegexMatcherTestHelper testHelper = new RegexMatcherTestHelper(RegexTestConstantsText.SCHEMA_TEXT, data);
		
		String regex = "test(er|ing|ed|s)?";
		testHelper.runTest(regex, RegexTestConstantsText.CONTENT_ATTR, false);

		List<ITuple> exactResults = testHelper.getResults();
		
		List<ITuple> expectedResults = new ArrayList<ITuple>();
		
		
		//expected to match "test" & testing"
		Schema spanSchema = testHelper.getSpanSchema();
		List<Span> spans = new ArrayList<Span>();
		spans.add(new Span(RegexTestConstantsText.CONTENT, 5, 9, regex, "test"));
		spans.add(new Span(RegexTestConstantsText.CONTENT, 21, 28, regex, "testing"));
		IField spanField = new ListField<Span>(new ArrayList<Span>(spans));
		List<IField> fields = new ArrayList<IField>(data.get(0).getFields());
		fields.add(spanField);
		expectedResults.add(new DataTuple(spanSchema, fields.toArray(new IField[fields.size()])));
		
		//expected to match "tests"
		spans.clear();
		spans.add(new Span(RegexTestConstantsText.CONTENT, 87, 92, regex, "tests"));
		spanField = new ListField<Span>(new ArrayList<Span>(spans));
		fields = new ArrayList<IField>(data.get(2).getFields());
		fields.add(spanField);
		expectedResults.add(new DataTuple(spanSchema, fields.toArray(new IField[fields.size()])));
		
		//expected to match "tested"
		spans.clear();
		spans.add(new Span(RegexTestConstantsText.CONTENT, 43, 49, regex, "tested"));
		spanField = new ListField<Span>(new ArrayList<Span>(spans));
		fields = new ArrayList<IField>(data.get(3).getFields());
		fields.add(spanField);
		expectedResults.add(new DataTuple(spanSchema, fields.toArray(new IField[fields.size()])));

		Assert.assertTrue(TestUtils.containsAllResults(expectedResults, exactResults));
		
		testHelper.cleanUp();
	}
	
	@Test
	public void testRegexText2() throws Exception {
		List<ITuple> data = RegexTestConstantsText.getSampleTextTuples();
		RegexMatcherTestHelper testHelper = new RegexMatcherTestHelper(RegexTestConstantsText.SCHEMA_TEXT, data);
		
		String regex = "follow(-| )?up";
		testHelper.runTest(regex, RegexTestConstantsText.CONTENT_ATTR, false);

		List<ITuple> exactResults = testHelper.getResults();
		
		List<ITuple> expectedResults = new ArrayList<ITuple>();
		
		//expected to match "followup"
		Schema spanSchema = testHelper.getSpanSchema();
		List<Span> spans = new ArrayList<Span>();
		spans.add(new Span(RegexTestConstantsText.CONTENT, 28, 36, regex, "followup"));
		spans.add(new Span(RegexTestConstantsText.CONTENT, 54, 62, regex, "followup"));
		IField spanField = new ListField<Span>(new ArrayList<Span>(spans));
		List<IField> fields = new ArrayList<IField>(data.get(4).getFields());
		fields.add(spanField);
		expectedResults.add(new DataTuple(spanSchema, fields.toArray(new IField[fields.size()])));
		
		//expected to match "follow up"
		spans.clear();
		spans.add(new Span(RegexTestConstantsText.CONTENT, 18, 27, regex, "follow up"));
		spans.add(new Span(RegexTestConstantsText.CONTENT, 51, 60, regex, "follow up"));
		spanField = new ListField<Span>(new ArrayList<Span>(spans));
		fields = new ArrayList<IField>(data.get(5).getFields());
		fields.add(spanField);
		expectedResults.add(new DataTuple(spanSchema, fields.toArray(new IField[fields.size()])));
		
		spans.clear();
		spans.add(new Span(RegexTestConstantsText.CONTENT, 24, 33, regex, "follow-up"));
		spans.add(new Span(RegexTestConstantsText.CONTENT, 38, 46, regex, "followup"));
		spanField = new ListField<Span>(new ArrayList<Span>(spans));
		fields = new ArrayList<IField>(data.get(6).getFields());
		fields.add(spanField);
		expectedResults.add(new DataTuple(spanSchema, fields.toArray(new IField[fields.size()])));
		
		System.out.println("expected:");
		printResults(expectedResults);
		System.out.println("\nexact:");
		printResults(exactResults);

		Assert.assertTrue(TestUtils.containsAllResults(expectedResults, exactResults));
		
		testHelper.cleanUp();
	}

}


<|MERGE_RESOLUTION|>--- conflicted
+++ resolved
@@ -23,7 +23,6 @@
  * Unit test for RegexMatcher
  */
 public class RegexMatcherTest {
-<<<<<<< HEAD
 	
 	private void printResults(List<ITuple> results) {
 		for (ITuple result : results) {
@@ -36,83 +35,6 @@
 	}
 	
 	
-	@Test
-	public void testGetNextTuplePeopleFirstName() throws Exception {
-		List<ITuple> data = TestConstants.getSamplePeopleTuples();
-		RegexMatcherTestHelper testHelper = new RegexMatcherTestHelper(TestConstants.SCHEMA_PEOPLE, data);
-		
-		testHelper.runTest("g[^\\s]*", TestConstants.FIRST_NAME_ATTR);
-		List<ITuple> exactResults = testHelper.getResults();
-		
-		List<ITuple> expectedResults = new ArrayList<ITuple>();
-		
-		//expected to match "brad lie angelina"
-		Schema spanSchema = testHelper.getSpanSchema();
-		List<Span> spans = new ArrayList<Span>();
-		spans.add(new Span(TestConstants.FIRST_NAME, 11, 17, "g[^\\s]*", "gelina"));
-		IField spanField = new ListField<Span>(new ArrayList<Span>(spans));
-		List<IField> fields = new ArrayList<IField>(data.get(2).getFields());
-		fields.add(spanField);
-		expectedResults.add(new DataTuple(spanSchema, fields.toArray(new IField[fields.size()])));
-		
-		//expected to match "george lin lin"
-		spans.clear();
-		spans.add(new Span(TestConstants.FIRST_NAME, 0, 6, "g[^\\s]*", "george"));
-		spanField = new ListField<Span>(new ArrayList<Span>(spans));
-		fields = new ArrayList<IField>(data.get(3).getFields());
-		fields.add(spanField);
-		expectedResults.add(new DataTuple(spanSchema, fields.toArray(new IField[fields.size()])));
-				
-		Assert.assertTrue(TestUtils.containsAllResults(expectedResults, exactResults));
-		
-		testHelper.cleanUp();
-	}
-	
-	@Test
-	public void testGetNextTupleCorpURL() throws Exception {
-		List<ITuple> data = RegexTestConstantsCorp.getSampleCorpTuples();
-		RegexMatcherTestHelper testHelper = new RegexMatcherTestHelper(RegexTestConstantsCorp.SCHEMA_CORP, data);
-		
-		String query = "^(https?:\\/\\/)?([\\da-z\\.-]+)\\.([a-z\\.]{2,6})([\\/\\w \\.-]*)*\\/?$";
-		testHelper.runTest(query, RegexTestConstantsCorp.URL_ATTR);
-		List<ITuple> exactResults = testHelper.getResults();
-		
-		List<ITuple> expectedResults = new ArrayList<ITuple>();
-
-		//expected to match "http://weibo.com"
-		Schema spanSchema = testHelper.getSpanSchema();
-		List<Span> spans = new ArrayList<Span>();
-		spans.add(new Span(RegexTestConstantsCorp.URL, 0, 16, query, "http://weibo.com"));
-		IField spanField = new ListField<Span>(new ArrayList<Span>(spans));
-		List<IField> fields = new ArrayList<IField>(data.get(1).getFields());
-		fields.add(spanField);
-		expectedResults.add(new DataTuple(spanSchema, fields.toArray(new IField[fields.size()])));
-		
-		//expected to match "https://www.microsoft.com/en-us/"
-		spans.clear();
-		spans.add(new Span(RegexTestConstantsCorp.URL, 0, 32, query, "https://www.microsoft.com/en-us/"));
-		spanField = new ListField<Span>(new ArrayList<Span>(spans));
-		fields = new ArrayList<IField>(data.get(2).getFields());
-		fields.add(spanField);
-		expectedResults.add(new DataTuple(spanSchema, fields.toArray(new IField[fields.size()])));
-
-		Assert.assertTrue(TestUtils.containsAllResults(expectedResults, exactResults));
-		
-		testHelper.cleanUp();
-=======
-	
-	private void printResults(List<ITuple> results) {
-		for (ITuple result : results) {
-			List<Span> a = ((ListField<Span>) result.getField("spanList")).getValue();
-			for (Span i : a) {
-				System.out.printf("start: %d, end: %d, fieldName: %s, key: %s, value: %s\n", 
-						i.getStart(), i.getEnd(), i.getFieldName(), i.getKey(), i.getValue());
-			}
-		}
->>>>>>> 10825d31
-	}
-	
-	
 //	@Test
 //	public void testGetNextTuplePeopleFirstName() throws Exception {
 //		List<ITuple> data = TestConstants.getSamplePeopleTuples();
@@ -282,88 +204,19 @@
 		fields = new ArrayList<IField>(data.get(2).getFields());
 		fields.add(spanField);
 		expectedResults.add(new DataTuple(spanSchema, fields.toArray(new IField[fields.size()])));
-<<<<<<< HEAD
-
-		Assert.assertTrue(TestUtils.containsAllResults(expectedResults, exactResults));
-		
-		testHelper.cleanUp();
-	}
-	
-	@Test
-	public void testGetNextTupleStaffEmail() throws Exception {
-		List<ITuple> data = RegexTestConstantStaff.getSampleStaffTuples();
-		RegexMatcherTestHelper testHelper = new RegexMatcherTestHelper(RegexTestConstantStaff.SCHEMA_STAFF, data);
-		
-		String query = "^([a-z0-9_\\.-]+)@([\\da-z\\.-]+)\\.([a-z\\.]{2,6})$";
-		testHelper.runTest(query, RegexTestConstantStaff.EMAIL_ATTR);
-		List<ITuple> exactResults = testHelper.getResults();
-		
-		List<ITuple> expectedResults = new ArrayList<ITuple>();
-		
-		//expected to match "k.bocanegra@uci.edu"
-		Schema spanSchema = testHelper.getSpanSchema();
-		List<Span> spans = new ArrayList<Span>();
-		spans.add(new Span(RegexTestConstantStaff.EMAIL, 0, 19, query, "k.bocanegra@uci.edu"));
-		IField spanField = new ListField<Span>(new ArrayList<Span>(spans));
-		List<IField> fields = new ArrayList<IField>(data.get(0).getFields());
-		fields.add(spanField);
-		expectedResults.add(new DataTuple(spanSchema, fields.toArray(new IField[fields.size()])));
-		
-		//expected to match "hwangl@ics.uci.edu"
-=======
 		
 		//expected to match "tested"
->>>>>>> 10825d31
 		spans.clear();
 		spans.add(new Span(RegexTestConstantsText.CONTENT, 43, 49, regex, "tested"));
 		spanField = new ListField<Span>(new ArrayList<Span>(spans));
 		fields = new ArrayList<IField>(data.get(3).getFields());
 		fields.add(spanField);
 		expectedResults.add(new DataTuple(spanSchema, fields.toArray(new IField[fields.size()])));
-				
-		Assert.assertTrue(TestUtils.containsAllResults(expectedResults, exactResults));
-		
-		testHelper.cleanUp();
-	}
-	
-	@Test
-	public void testRegexText1() throws Exception {
-		List<ITuple> data = RegexTestConstantsText.getSampleTextTuples();
-		RegexMatcherTestHelper testHelper = new RegexMatcherTestHelper(RegexTestConstantsText.SCHEMA_TEXT, data);
-		
-		String regex = "test(er|ing|ed|s)?";
-		testHelper.runTest(regex, RegexTestConstantsText.CONTENT_ATTR, false);
-
-		List<ITuple> exactResults = testHelper.getResults();
-		
-		List<ITuple> expectedResults = new ArrayList<ITuple>();
-		
-		
-		//expected to match "test" & testing"
-		Schema spanSchema = testHelper.getSpanSchema();
-		List<Span> spans = new ArrayList<Span>();
-		spans.add(new Span(RegexTestConstantsText.CONTENT, 5, 9, regex, "test"));
-		spans.add(new Span(RegexTestConstantsText.CONTENT, 21, 28, regex, "testing"));
-		IField spanField = new ListField<Span>(new ArrayList<Span>(spans));
-		List<IField> fields = new ArrayList<IField>(data.get(0).getFields());
-		fields.add(spanField);
-		expectedResults.add(new DataTuple(spanSchema, fields.toArray(new IField[fields.size()])));
-		
-		//expected to match "tests"
-		spans.clear();
-		spans.add(new Span(RegexTestConstantsText.CONTENT, 87, 92, regex, "tests"));
-		spanField = new ListField<Span>(new ArrayList<Span>(spans));
-		fields = new ArrayList<IField>(data.get(2).getFields());
-		fields.add(spanField);
-		expectedResults.add(new DataTuple(spanSchema, fields.toArray(new IField[fields.size()])));
-		
-		//expected to match "tested"
-		spans.clear();
-		spans.add(new Span(RegexTestConstantsText.CONTENT, 43, 49, regex, "tested"));
-		spanField = new ListField<Span>(new ArrayList<Span>(spans));
-		fields = new ArrayList<IField>(data.get(3).getFields());
-		fields.add(spanField);
-		expectedResults.add(new DataTuple(spanSchema, fields.toArray(new IField[fields.size()])));
+		
+		System.out.println("expected:");
+		printResults(expectedResults);
+		System.out.println("\nexact:");
+		printResults(exactResults);
 
 		Assert.assertTrue(TestUtils.containsAllResults(expectedResults, exactResults));
 		
@@ -409,11 +262,6 @@
 		fields.add(spanField);
 		expectedResults.add(new DataTuple(spanSchema, fields.toArray(new IField[fields.size()])));
 		
-		System.out.println("expected:");
-		printResults(expectedResults);
-		System.out.println("\nexact:");
-		printResults(exactResults);
-
 		Assert.assertTrue(TestUtils.containsAllResults(expectedResults, exactResults));
 		
 		testHelper.cleanUp();

--- conflicted
+++ resolved
@@ -415,15 +415,9 @@
       }
     },
     attributes : {
-<<<<<<< HEAD
         "operatorType": "WordCountIndexSource",
-        "tableName": "tableName",
+        "tableName": "",
         "attribute": "",
-=======
-      "operatorType": "WordCountIndexSource",
-      "tableName": "",
-      "attributes": [],
->>>>>>> f451a347
     }
   }
 }
@@ -444,7 +438,6 @@
       }
     },
     attributes : {
-<<<<<<< HEAD
         "operatorType": "WordCount",
         "attribute": "",
 	      "luceneAnalyzer": "standard",
@@ -472,11 +465,6 @@
         "attribute": "",
         "comparisonType": "=",
 	      "compareTo": "",
-=======
-      "operatorType": "WordCount",
-      "attributes": [],
-      "luceneAnalyzer": "standard",
->>>>>>> f451a347
     }
   }
 }
@@ -629,7 +617,6 @@
 }
 
 export const DEFAULT_MATCHERS: Data[] = [
-<<<<<<< HEAD
     {id: 0, jsonData: regexMatcher},
     {id: 1, jsonData: keywordMatcher},
     {id: 2, jsonData: dictionaryMatcher},
@@ -655,27 +642,5 @@
     {id: 23, jsonData: twitterConverter},
     {id: 24, jsonData: writeTable},
     {id: 25, jsonData: asterixSink},
-=======
-  {id: 0, jsonData: regexMatcher},
-  {id: 1, jsonData: keywordMatcher},
-  {id: 2, jsonData: dictionaryMatcher},
-  {id: 3, jsonData: fuzzyMatcher},
-  {id: 4, jsonData: nlpEntity},
-  {id: 5, jsonData: nlpSentiment},
-  {id: 6, jsonData: regexSplit},
-  {id: 7, jsonData: sampler},
-  {id: 8, jsonData: projection},
-  {id: 9, jsonData: scanSource},
-  {id: 10, jsonData: keywordSource},
-  {id: 11, jsonData: dictionarySource},
-  {id: 12, jsonData: regexSource},
-  {id: 13, jsonData: fuzzyTokenSource},
-  {id: 14, jsonData: characterDistanceJoin},
-  {id: 15, jsonData: similarityJoin},
-  {id: 16, jsonData: wordCountSource},
-  {id: 17, jsonData: wordCount},
-  {id: 19, jsonData: result},
-  {id: 20, jsonData: excelSink}
->>>>>>> f451a347
 
 ];